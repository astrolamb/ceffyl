<<<<<<< HEAD
"""Classes to create noise spectra and a parallel tempered PTMCMCSampler
object to fit spectral models to a free spectrum of pular timing array data.

The Ceffyl class is a class to fit sources' spectra to a compressed
representation of pulsar timing array data (called a free spectrum). The
class is designed to fit spectra to a free spectrum of a common red process
(with or without inter-pulsar correlations) for an ensemble of pulsars (the
'PTA Free Spectrum'), or to fit individual and/or common red processes to an
ensemble of free spectra of individual pulsars ('GFL Lite'/'GFL').

The Spectrum class is a class to create a noise spectrum for a pulsar timing
array. The class is designed to model a common red process (e.g. a GW signal)
or an individual red process (e.g. intrinsic red noise) for a pulsar timing
array. The class is designed to be used in the Ceffyl class to fit noise
spectra to a free spectrum of pulsar timing array data.

Example:

    # import Ceffyl class
    from ceffyl import Ceffyl

    # create a Ceffyl object
    ceffyl = Ceffyl(datadir='path/to/data')

    # create a Spectrum object
    spectrum = Spectrum(n_freqs=10, selected_psrs=['J1713+0747'])

    # add the Spectrum object to the Ceffyl object
    ceffyl.add_signals([spectrum])

    # run the PTMCMCSampler
    ceffyl.run_sampler()

    # plot the results
    ceffyl.plot_results()


Classes:

    Ceffyl:
        A class to fit sources' spectra to a compressed representation of
        pulsar timing array data (called a free spectrum).

    Spectrum:
        A class to create a noise spectrum for a pulsar timing array.
"""

# imports
import os
import webbrowser
import numpy as np
from ceffyl import models
from .parameter import Uniform
from .utils import frequencies
from types import ModuleType


class Pulsar:
    """
    A class to store information about a pulsar.

    The Pulsar class is a class to store information about a pulsar in a
    pulsar timing array. The class is designed to be used in the Ceffyl class
    to store information about the pulsars in the pulsar timing array.

    Args:
=======
"""
Ceffyl.py
Classes to create noise signals and a parallel-tempered PTMCMCSampler object
to fit spectra to a density estimation of pulsar timing array data
"""

# imports
import numpy as np
from enterprise.signals.parameter import Parameter, Uniform, function
from ceffyl import models
import os
import webbrowser
from typing import Any
from numpy.typing import NDArray
from types import MethodType
>>>>>>> a63dc9fc

    """
<<<<<<< HEAD
    def __init__(self, name, freqs, logpdf, log10rhogrid, tspan):
        """
        Initialise a Pulsar object with information about a pulsar.

        Args:
            name:
                The name of the pulsar.
            freqs:
                The frequencies of the pulsar data.
            density:
                The density of the pulsar data.
            tspan:
                The time span of the pulsar data.
        """
        self.name = name
        self.freqs = freqs
        self.logpdf = logpdf
        self.log10rhogrid = log10rhogrid
        self.tspan = tspan


class Spectrum:
    """
    A class to add spectra to free spectra for fitting in Ceffyl.

    The Spectrum class is a class to create a noise spectrum from a given
    GW source. The class is designed to model a common red process (e.g. a GW
    signal) or an individual red process (e.g. intrinsic red noise) for a
    pulsar timing array. The class is designed to be used in the Ceffyl class
    to fit noise spectra to a free spectrum of pulsar timing array data.

    Args:

    """
    def __init__(
        self,
        psrs: Pulsar | list[Pulsar],
        nfreqs: int,
        tspan: float = None,
        psd: ModuleType = models.powerlaw,
        params: list | np.ndarray = None,
        common_process: bool = True,
        name: str = 'gw_',
        psd_kwargs: dict = None
    ):
=======
    A class to add signals to Ceffyl...
    These signals can be a common process (GW) or individual to each pulsar
    (intrinsic red noise)
    """
    def __init__(self,
                 N_freqs: int = None,
                 freq_idxs: list[int] = None,
                 selected_psrs: list[str] = None,
                 psd: MethodType = models.powerlaw,
                 params: list[Parameter] = [Uniform(-18, -12)('log10_A'),
                                            Uniform(0, 7)('gamma')],
                 const_params: dict[str, float] = {},
                 common_process: bool = True,
                 name: str = 'gw_',
                 psd_kwargs: dict[str, Any] = {}):
>>>>>>> a63dc9fc
        """
        Initialise a signal class to model intrinsic red noise or a common
        process

<<<<<<< HEAD
        Args:
            N_freqs:
                Number of frequencies for this signal. Expected to be equal
                or less than the number of frequencies used to preproces data.
                This fits the first N_freqs frequencies to the data
            freq_idxs:
                an array of indices of frequencies to fit to data. This
                is an alternative to N_freqs. e.g. if you'd like
                          to fit data to every second frequency, input
                          freq_idxs=[0,2,4,6,...]
            selected_psrs:
                A list of names of the pulsars under this signal.
                              Expected to be a subset of pulsars within density
                              array loaded in GFL class
            psd:
                A function from enterprise.signals.gp_priors to model PSD
                    for given set of frquencies and spectral characteristics

            param:
                A list of parameters from enterprise.signals.gp_priors to
                      vary. Parameters initialised with prior limits, prior
                      distributions, and name corresponding to kwargs in psd

            const_params:
                A dictionary of values to keep constant. Dictonary
                             keys are kwargs for psd, values are floats

            common_process:
                Is this a common process (e.g. GW signal) or not
                               (e.g. instrinsic pulsar red noise)?

            name:
                What do you want to call your signal? If you're using
                      multiple signals, change this name each time!

            psd_kwargs:
                A dictionary of kwargs for your selected PSD
                           function)
        """
        # set default parameters if none given
        if params is None:
            params = [Uniform(-18, -12, name='log10_A'),
                      Uniform(0, 7, name='gamma')]

=======
        Parameters
        ----------
        N_freqs : int, optional
            Number of frequencies for this signal - fits to first N_freqs.
            Expected to be equal or less than the number of frequencies used in
            data file. To be specified when freq_idxs=None.
        freq_idxs : list[int], optional
            An array of indices of frequencies to fit to data. E.g. if you'd
            like to fit data to every second frequency, set
            freq_idxs=[0,2,4,6,...]. To be specified when N_freqs=None
        selected_psrs : list[str], optional
            A list of names of the pulsars under this signal
        psd : MethodType
            Function to model a noise PSD for given set of frquencies and
            spectral characteristics
        params : list[Parameter]
            List of parameter priors to be sampled
        const_params : dict[str, float]
            A dictionary of values to keep constant
        common_process : bool
            Is this a common process (e.g. GW signal) or not (e.g. instrinsic
            pulsar red noise)?
        name : str
            What do you want to call your signal?
        psd_kwargs : dict[str, Any]
            A dictionary of kwargs for your selected PSD function

        Raises
        ------
        KeyError
            if neither N_freqs or freq_idxs is set
        """
>>>>>>> a63dc9fc
        # saving class information as properties
        self.name = name
        self.common_process = common_process

<<<<<<< HEAD
        self.nfreqs = nfreqs
        if tspan is None:
            tspan = np.zeros(len(psrs))
            [tspan[ii] = p.tspan for ii, p in enumerate(psrs)]
=======
        else:
            raise KeyError("Please give me some frequencies to search over...")
>>>>>>> a63dc9fc

        # saving metadata to class
        self.psd = psd
        self.psd_priors = params
        self.n_priors = len(params)
        self.const_params = const_params
        self.psd_kwargs = psd_kwargs
        self.psr_idx = []  # to be save later in Ceffyl class

        # save this information if signal is common to all pulsars
        if common_process:
            self.cp = True
            self.selected_psrs = selected_psrs

            param_names = []
            for p in params:
                if p.size is None or p.size == 1:
                    param_names.append(f'{name}{p.name}')
                else:
                    param_names.extend([f'{name}{p.name}_{ii}'
                                        for ii in range(p.size)])
            self.param_names = param_names
            self.n_params = len(param_names)
            self.params = params
            self.length = len(params)

            # tuple to reshape xs for vectorised computation
            self.reshape = (1, 1, len(params))

        # else save this information if signal is not common
        # it essentially multiplies lists across psrs for easy mapping
        else:
            self.cp = False
            self.selected_psrs = selected_psrs
<<<<<<< HEAD
            self.n_psrs = len(selected_psrs)
=======
            self.N_psrs = len(selected_psrs)
>>>>>>> a63dc9fc

            param_names = []
            for p in params:
                if p.size is None or p.size == 1:
                    param_names.extend(
                        [f'{q}_{name}_{p.name}' for q in selected_psrs]
                        )
                else:
<<<<<<< HEAD
                    param_names.extend(
                        [f'{q}_{name}_{p.name}_{ii}' for q in selected_psrs
                         for ii in range(p.size)]
                         )

            self.param_names = param_names

            self.param_names = [f'{name}{q}_{p.name}' for q in
                                selected_psrs for p in params]

            self.n_params = len(self.param_names)
            self.params = params*self.n_psrs
            # tuple to reshape xs for vectorised computation
            self.reshape = (1, len(selected_psrs),
                            len(params))
=======
                    param_names.extend([f'{q}_{name}_{p.name}_{ii}'
                                        for q in selected_psrs
                                        for ii in range(p.size)])
            self.param_names = param_names
            self.N_params = len(self.param_names)
            self.params = params*self.N_psrs
>>>>>>> a63dc9fc
            self.length = len(self.params)

            # tuple to reshape xs for vectorised computation
            self.reshape = (1, len(selected_psrs), len(params))

    def get_logpdf(self, xs: NDArray) -> float:
        """
        A method to calculate total logpdf of proposed values

        Parameters
        -----
        xs : NDArray 
            array of parameter values

        Returns
        -------
        logpdf : float
            logpdf of proposed parameters for the given models and parameters
        """
        # require 2 x sum of list of arrays
        return np.sum([p.get_logpdf(x) for p, x in zip(self.params, xs)])

<<<<<<< HEAD
    def get_rho(self, freqs, mapped_xs, tspan):
=======
    def get_rho(self,
                freqs: NDArray,
                mapped_xs: dict[str, Any],
                Tspan: float
                ) -> NDArray:
>>>>>>> a63dc9fc
        """
        A method to calculate PSD of proposed values from given psd function

        Parameters
        ----------
        freqs : NDArray
            Array of PTA frequencies. NOTE: function assumes number of
            frequencies to be greater than or equal to number of frequencies
            specified for this Signal object (N_freqs)

        mapped_xs : dict[str, Any]
            mapped dictionary of proposed values corresponding to Signal params

        Returns
        -------
        rho : NDArray
            array of PSDs in shape (N_p x N_f)
        """
        rho = self.psd(freqs, tspan, **mapped_xs, **self.const_params,
                       **self.psd_kwargs).T

        return rho

    def sample(self) -> NDArray:
        """
        Method to derive a list of samples from varied parameters

        Returns
        -------
        samples : NDArray
            array of samples from each parameter
        """
        return np.hstack([p.sample() for p in self.params])


class Ceffyl:
    """
    A class to fit signals to free spectra to derive the signals' spectral
    characteristics via sampling methods
    """
<<<<<<< HEAD
    def __init__(self, pulsar_list: list[Pulsar] = None,
                 spectra: list[Spectrum] = None,):
        """
        Initialise the Ceffyl object
        
        Args:
            pulsar_list: A list of Pulsar objects
        """

        # saving properties
=======
    def __init__(self,
                 datadir: str,
                 pulsar_list: list[str] = None,
                 Tspan: float = None):
        """
        Initialise the class and return a Ceffyl object

        Parameters
        ----------
        datadir : str
            location of Ceffyl file
        pulsar_list : list[str], optional
            list of pulsars to fit against for GFL methods. Assumed that this
            list is a sublist of pulsars from the Ceffyl file
        Tspan : float, optional
            manually enter Tspan of the dataset

        Raises
        ------
        FileNotFoundError
            if datadir is not a directory
        """

        # checking if datadir exists, returns an error if not
        if not os.path.isdir(datadir):
            webbrowser.open('https://youtu.be/iVSrEn561Bc?t=17')
            raise FileNotFoundError("Oops! This file does not exist!")

        # storing frequency metadata
>>>>>>> a63dc9fc
        self.freqs = np.load(f'{datadir}/freqs.npy')
        self.n_freqs = self.freqs.size
        self.reshaped_freqs = self.freqs.reshape((1, self.N_freqs)).T
<<<<<<< HEAD
        if tspan is None:
            self.tspan = 1/self.freqs[0]
        else:
            self.tspan = tspan
        self.rho_labels = np.loadtxt(f'{datadir}/log10rholabels.txt',
                                     dtype=np.unicode_, ndmin=1)

        rho_grid = np.load(f'{datadir}/log10rhogrid.npy')

        db = rho_grid[1] - rho_grid[0]
        binedges = rho_grid - 0.5*db
        binedges = np.append(binedges, binedges[-1]+0.5*db)

=======
        self.Tspan = 1/self.freqs[0] if Tspan is None else Tspan
        self.rho_labels = np.loadtxt(f'{datadir}/log10rholabels.txt',
                                     dtype=np.unicode_, ndmin=1)

        # storing grid point information
        rho_grid = np.load(f'{datadir}/log10rhogrid.npy')
        db = rho_grid[1] - rho_grid[0]
        binedges = rho_grid - 0.5*db
        binedges = np.append(binedges, binedges[-1]+0.5*db)
>>>>>>> a63dc9fc
        self.rho_grid, self.binedges, self.db = rho_grid, binedges, db

        # selected pulsars
        if pulsar_list is None:
            self.pulsar_list = list(np.loadtxt(f'{datadir}/pulsar_list.txt',
                                               dtype=np.unicode_, ndmin=1))
        else:
            self.pulsar_list = pulsar_list
        self.n_psrs = len(self.pulsar_list)

        # find index of sublist
        file_psrs = list(np.loadtxt(f'{datadir}/pulsar_list.txt',
                                    dtype=np.unicode_, ndmin=1))
        selected_psrs = [file_psrs.index(p) for p in self.pulsar_list]

        # load densities from npy binary file for given psrs
        density_file = f'{datadir}/density.npy'
        density = np.load(density_file, allow_pickle=True)[selected_psrs]

<<<<<<< HEAD
        self.density = np.nan_to_num(density, nan=-36.)

        self.cp_signals, self.red_signals = [], []
=======
        self.density = np.nan_to_num(density, nan=-36.)  # clean data
>>>>>>> a63dc9fc

    def add_signals(self,
                    signals: list[MethodType],
                    inverse_transform: bool = False,
                    nested_posterior_sample_size: int = 100000
                    ) -> MethodType:
        """
        Method to add signals to the ceffyl object.
        Note: using this method erases previous signals added to instance!

        TO DO
        -----
            * ensure that adding signals doesn't erase previously added signals
            * intrinsic red noise free spectrum

        Parameters
        ----------
        signals : list[MethodType]
            list of Ceffyl.signal objects
        inverse_transform : bool
            flag to compute inverse transforms for use in nested samplers.
            Will soon be depreciated in favour of computing point-percentile
            functions
        nested_posterior_sample_size : int
            number of samples to setup posterior histograms for nested sampling

        Raises
        ------
        TypeError
            if signals aren't supplied as a list
        ValueError
            if pulsars defined in signal object mismatch pulsars in dataset
        """

        # check if signals is a list
        if not isinstance(signals, list):
            raise TypeError("Please supply of signals as a list")

        # cycle through signals and defined pulsar names
        for s in signals:
            if s.selected_psrs is None:
                s.selected_psrs = self.pulsar_list
<<<<<<< HEAD

            self.n_psrs = len(s.selected_psrs)  # save number of psrs

=======
            
            # check if pulsars in signals are in density array
>>>>>>> a63dc9fc
            if not np.isin(s.selected_psrs, self.pulsar_list).all():
                raise ValueError('Mismatch between density array pulsars and'
                                 'the pulsars you selected')
            else:  # save idx of (subset of) psrs within larger list
                s.psr_idx = np.array([list(self.pulsar_list).index(p)
                                      for p in s.selected_psrs])
            
            self.N_psrs = len(s.selected_psrs)  # save number of psrs

        # precomputing parameter locations in proposed arrays
        idx = 0
        for s in signals:
            pmap = []
            if s.CP:
                self.cp_signals.append(s)
                for p in s.params:
                    if p.size is None or p.size == 1:
                        pmap.append(list(np.arange(idx, idx+1)))
                        idx += 1
                    else:
                        pmap.append(list(np.arange(idx, idx+p.size)))
                        idx += p.size
                s.pmap = pmap

            else:
                self.red_signals.append(s)
                id_irn = id
                for ii, p in enumerate(s.psd_priors):
                    if p.size is None or p.size == 1:
                        pmap.append(list(np.arange(id_irn+ii,
                                                   id_irn+s.N_params,
                                                   s.N_priors)))
                    else:
                        if len(s.psd_priors) > 1:
<<<<<<< HEAD
                            print("Sorry, ceffyl can't manage more than one"
                                  " parameter if a parameter has size > 1")
                            raise TypeError
=======
                            raise TypeError("Sorry, ceffyl can't manage more" +
                                            " than one parameter if a " +
                                            "parameter has size > 1")
>>>>>>> a63dc9fc
                        else:
                            npsr = len(s.selected_psrs)
                            array = np.arange(id_irn+ii, id_irn+npsr*p.size)
                            pmap.extend(list(array.reshape(npsr, p.size)))

                if p.size is None or p.size == 1:
                    idx += s.N_params
                else:
                    idx += npsr * p.size

                s.pmap = pmap

        # create list of index grids for vectorised searching
        for s in signals:
            s.ixgrid = np.ix_(s.psr_idx, s.freq_idxs)

        self.signals = signals  # save array of signals

        # save complete array of parameters
        self.param_names = list(np.hstack([s.param_names for s in signals]))
        self.params = list(np.hstack([s.params for s in signals]))
        self.ndim = len(self.param_names)

        # only use max number of frequencies
        # TODO: check if this works when using freq_idxs
        self.N_freqs = max([s.N_freqs for s in signals])

        # setup empty 2d grid to vectorize product of pdfs
        self._I, self._J = np.ogrid[:self.n_psrs, :self.N_freqs]

        # information for nested sampling
        if inverse_transform:
            print('Inverse transform sampling method will soon be depreciated')
            print('Please update your version of enterprise to use PPF')
            posterior_samples, hist_cumulative, binmid = [], [], []
            for s in self.signals:  # iterate through signals
                # if binmid is None:
                for ii, p in enumerate(s.params):
                    if p.size is None or p.size == 1:
                        posterior_samples = [
                            s.psd_priors[ii].sample() for jj in
                            range(nested_posterior_sample_size)
                            ]
                        hist, bin_edges = np.histogram(posterior_samples,
                                                       bins='fd')
                        hist_cumulative.append(np.cumsum(hist/hist.sum()))
                        binmid.append((bin_edges[:-1] + bin_edges[1:])/2)
                    else:
                        # FIX ME: nested sampling for free spec irn
                        print('Free spectrum not supported with nested ' +
                              'sampling yet!')
                        hist_cumulative, binmid = None, None

            self.hist_cumulative = hist_cumulative
            self.binmid = binmid

    def ln_prior(self, xs: NDArray) -> float:
        """
        log prior function for PTMCMC to calculate logpdf of
        proposed parameters given their prior distribution

        Parameters
        ----------
        xs : NDArray
            proposed parameters

        Returns
        -------
        logpdf : float
            summed logpdf of proposed parameters given signal priors
        """
        logpdf = 0  # total logpdf
        for s in self.signals:  # iterate through signals
            # reshape array to vectorise to size (N_kwargs, N_sig_psrs)
            mapped_x = [xs[p] for p in s.pmap]
            logpdf += s.get_logpdf(mapped_x)

        return logpdf

    def transform_histogram(self, xs):
        """
        WILL SOON BE DEPRECIATED
        prior function for using in nested samplers

        it transforms the N-dimensional unit cube u to our prior range of
        interest

        tutorial for this function:
        https://johannesbuchner.github.io/UltraNest/priors.html#Non-analytic-priors

        @param u: N-dimensional unit cube
        @return x: transformed prior
        """
        x = np.zeros_like(xs)
        for s in self.signals:  # iterate through signals
            for ii, p in enumerate(s.pmap):
                x[p] = np.interp(xs[p], self.hist_cumulative[ii],
                                 self.binmid[ii])

        return x
    
    def hypercube(self, xs : NDArray) -> NDArray:
        """
        function to compute ppf of the prior to use in nested sampling

        Parameters
        ----------
        xs : NDArray
            proposed parameters

<<<<<<< HEAD
        transformed_priors = np.array(
            [p.ppf(x) for p, x in zip(self.params, xs)]
        )

        return transformed_priors

    def ln_likelihood(self, xs):
=======
        Returns
        -------
        transformed_priors : NDArray
            array of point-percentile function of parameters given priors
        """
        transformed_priors = np.empty_like(xs)  # initialise empty array
        for ii, p in enumerate(self.params):    # iterate through signals
            transformed_priors[ii] = p.ppf(xs[ii])

        return transformed_priors

    def ln_likelihood(self, xs: NDArray) -> np.float64:
>>>>>>> a63dc9fc
        """
        vectorised log likelihood function for PTMCMC to calculate logpdf of
        proposed values given KDE density array

        TO DO
        -----
            * trapesium rule integration

        Parameters
        ----------
        xs : NDArray
            proposed parameters

        Returns
        -------
        logpdf : np.float64
            total logpdf of proposed values given KDE density array
        """

        # initalise array of rho values with lower prior boundary
        red_rho = np.zeros((self.n_psrs, self.n_freqs))
        cp_rho = np.zeros((self.n_psrs, self.n_freqs))
        for s in self.red_signals:  # iterate through signals
            # reshape array to vectorise to size (N_kwargs, N_sig_psrs)
            mapped_xs = {s_i.name: xs[p]
                         for p, s_i in zip(s.pmap, s.params)}
            red_rho[s.ixgrid] += s.get_rho(self.reshaped_freqs[s.freq_idxs],
                                           Tspan=self.tspan,
                                           mapped_xs=mapped_xs)

        for s in self.cp_signals:  # iterate through CP signals
            # reshape array to vectorise to size (N_kwargs, N_sig_psrs)
            mapped_xs = {s_i.name: xs[p]
                         for p, s_i in zip(s.pmap, s.params)}
            cp_rho[s.ixgrid] += s.get_rho(self.reshaped_freqs[s.freq_idxs],
                                          Tspan=self.tspan,
                                          mapped_xs=mapped_xs)

        rho = red_rho + cp_rho  # total rho
        logrho = 0.5*np.log10(rho)  # calculate log10 root PSD

        # search for location of logrho values within grid
        idx = np.searchsorted(self.binedges, logrho) - 1
    
        idx[idx < 0] = 0  # if spectrum less than logrho, set to bottom boundary

        # if any spectrum greater than top boundary, set logprob to -np.inf
        # else compute probability given data
        if (idx >= self.rho_grid.shape[0]).any():
            return -np.inf

        idx[idx < 0] = 0  # if spectrum less than logrho, set to lower boundary

        logpdf = self.density[self._I, self._J, idx]  # logpdf of rho values

        logpdf += np.log(self.db)  # integration infinitessimal
        return np.sum(logpdf)

<<<<<<< HEAD
    def initial_samples(self):
=======
    def initial_samples(self) -> NDArray:
>>>>>>> a63dc9fc
        """
        A method to return an array of initial random samples for PTMCMC

        Returns
        -------
        x0 : NDArray
            array of sample parameters
        """
        x0 = np.hstack([s.sample() for s in self.signals])
        return x0<|MERGE_RESOLUTION|>--- conflicted
+++ resolved
@@ -1,4 +1,3 @@
-<<<<<<< HEAD
 """Classes to create noise spectra and a parallel tempered PTMCMCSampler
 object to fit spectral models to a free spectrum of pular timing array data.
 
@@ -53,6 +52,8 @@
 from ceffyl import models
 from .parameter import Uniform
 from .utils import frequencies
+from typing import Any
+from numpy.typing import NDArray
 from types import ModuleType
 
 
@@ -65,26 +66,8 @@
     to store information about the pulsars in the pulsar timing array.
 
     Args:
-=======
-"""
-Ceffyl.py
-Classes to create noise signals and a parallel-tempered PTMCMCSampler object
-to fit spectra to a density estimation of pulsar timing array data
-"""
-
-# imports
-import numpy as np
-from enterprise.signals.parameter import Parameter, Uniform, function
-from ceffyl import models
-import os
-import webbrowser
-from typing import Any
-from numpy.typing import NDArray
-from types import MethodType
->>>>>>> a63dc9fc
 
     """
-<<<<<<< HEAD
     def __init__(self, name, freqs, logpdf, log10rhogrid, tspan):
         """
         Initialise a Pulsar object with information about a pulsar.
@@ -130,28 +113,10 @@
         name: str = 'gw_',
         psd_kwargs: dict = None
     ):
-=======
-    A class to add signals to Ceffyl...
-    These signals can be a common process (GW) or individual to each pulsar
-    (intrinsic red noise)
-    """
-    def __init__(self,
-                 N_freqs: int = None,
-                 freq_idxs: list[int] = None,
-                 selected_psrs: list[str] = None,
-                 psd: MethodType = models.powerlaw,
-                 params: list[Parameter] = [Uniform(-18, -12)('log10_A'),
-                                            Uniform(0, 7)('gamma')],
-                 const_params: dict[str, float] = {},
-                 common_process: bool = True,
-                 name: str = 'gw_',
-                 psd_kwargs: dict[str, Any] = {}):
->>>>>>> a63dc9fc
         """
         Initialise a signal class to model intrinsic red noise or a common
         process
 
-<<<<<<< HEAD
         Args:
             N_freqs:
                 Number of frequencies for this signal. Expected to be equal
@@ -196,53 +161,14 @@
             params = [Uniform(-18, -12, name='log10_A'),
                       Uniform(0, 7, name='gamma')]
 
-=======
-        Parameters
-        ----------
-        N_freqs : int, optional
-            Number of frequencies for this signal - fits to first N_freqs.
-            Expected to be equal or less than the number of frequencies used in
-            data file. To be specified when freq_idxs=None.
-        freq_idxs : list[int], optional
-            An array of indices of frequencies to fit to data. E.g. if you'd
-            like to fit data to every second frequency, set
-            freq_idxs=[0,2,4,6,...]. To be specified when N_freqs=None
-        selected_psrs : list[str], optional
-            A list of names of the pulsars under this signal
-        psd : MethodType
-            Function to model a noise PSD for given set of frquencies and
-            spectral characteristics
-        params : list[Parameter]
-            List of parameter priors to be sampled
-        const_params : dict[str, float]
-            A dictionary of values to keep constant
-        common_process : bool
-            Is this a common process (e.g. GW signal) or not (e.g. instrinsic
-            pulsar red noise)?
-        name : str
-            What do you want to call your signal?
-        psd_kwargs : dict[str, Any]
-            A dictionary of kwargs for your selected PSD function
-
-        Raises
-        ------
-        KeyError
-            if neither N_freqs or freq_idxs is set
-        """
->>>>>>> a63dc9fc
         # saving class information as properties
         self.name = name
         self.common_process = common_process
 
-<<<<<<< HEAD
         self.nfreqs = nfreqs
         if tspan is None:
             tspan = np.zeros(len(psrs))
             [tspan[ii] = p.tspan for ii, p in enumerate(psrs)]
-=======
-        else:
-            raise KeyError("Please give me some frequencies to search over...")
->>>>>>> a63dc9fc
 
         # saving metadata to class
         self.psd = psd
@@ -277,11 +203,7 @@
         else:
             self.cp = False
             self.selected_psrs = selected_psrs
-<<<<<<< HEAD
             self.n_psrs = len(selected_psrs)
-=======
-            self.N_psrs = len(selected_psrs)
->>>>>>> a63dc9fc
 
             param_names = []
             for p in params:
@@ -290,7 +212,6 @@
                         [f'{q}_{name}_{p.name}' for q in selected_psrs]
                         )
                 else:
-<<<<<<< HEAD
                     param_names.extend(
                         [f'{q}_{name}_{p.name}_{ii}' for q in selected_psrs
                          for ii in range(p.size)]
@@ -306,14 +227,6 @@
             # tuple to reshape xs for vectorised computation
             self.reshape = (1, len(selected_psrs),
                             len(params))
-=======
-                    param_names.extend([f'{q}_{name}_{p.name}_{ii}'
-                                        for q in selected_psrs
-                                        for ii in range(p.size)])
-            self.param_names = param_names
-            self.N_params = len(self.param_names)
-            self.params = params*self.N_psrs
->>>>>>> a63dc9fc
             self.length = len(self.params)
 
             # tuple to reshape xs for vectorised computation
@@ -336,15 +249,11 @@
         # require 2 x sum of list of arrays
         return np.sum([p.get_logpdf(x) for p, x in zip(self.params, xs)])
 
-<<<<<<< HEAD
-    def get_rho(self, freqs, mapped_xs, tspan):
-=======
     def get_rho(self,
                 freqs: NDArray,
                 mapped_xs: dict[str, Any],
-                Tspan: float
+                tspan: float
                 ) -> NDArray:
->>>>>>> a63dc9fc
         """
         A method to calculate PSD of proposed values from given psd function
 
@@ -385,7 +294,6 @@
     A class to fit signals to free spectra to derive the signals' spectral
     characteristics via sampling methods
     """
-<<<<<<< HEAD
     def __init__(self, pulsar_list: list[Pulsar] = None,
                  spectra: list[Spectrum] = None,):
         """
@@ -395,42 +303,10 @@
             pulsar_list: A list of Pulsar objects
         """
 
-        # saving properties
-=======
-    def __init__(self,
-                 datadir: str,
-                 pulsar_list: list[str] = None,
-                 Tspan: float = None):
-        """
-        Initialise the class and return a Ceffyl object
-
-        Parameters
-        ----------
-        datadir : str
-            location of Ceffyl file
-        pulsar_list : list[str], optional
-            list of pulsars to fit against for GFL methods. Assumed that this
-            list is a sublist of pulsars from the Ceffyl file
-        Tspan : float, optional
-            manually enter Tspan of the dataset
-
-        Raises
-        ------
-        FileNotFoundError
-            if datadir is not a directory
-        """
-
-        # checking if datadir exists, returns an error if not
-        if not os.path.isdir(datadir):
-            webbrowser.open('https://youtu.be/iVSrEn561Bc?t=17')
-            raise FileNotFoundError("Oops! This file does not exist!")
-
         # storing frequency metadata
->>>>>>> a63dc9fc
         self.freqs = np.load(f'{datadir}/freqs.npy')
         self.n_freqs = self.freqs.size
         self.reshaped_freqs = self.freqs.reshape((1, self.N_freqs)).T
-<<<<<<< HEAD
         if tspan is None:
             self.tspan = 1/self.freqs[0]
         else:
@@ -444,17 +320,6 @@
         binedges = rho_grid - 0.5*db
         binedges = np.append(binedges, binedges[-1]+0.5*db)
 
-=======
-        self.Tspan = 1/self.freqs[0] if Tspan is None else Tspan
-        self.rho_labels = np.loadtxt(f'{datadir}/log10rholabels.txt',
-                                     dtype=np.unicode_, ndmin=1)
-
-        # storing grid point information
-        rho_grid = np.load(f'{datadir}/log10rhogrid.npy')
-        db = rho_grid[1] - rho_grid[0]
-        binedges = rho_grid - 0.5*db
-        binedges = np.append(binedges, binedges[-1]+0.5*db)
->>>>>>> a63dc9fc
         self.rho_grid, self.binedges, self.db = rho_grid, binedges, db
 
         # selected pulsars
@@ -474,13 +339,9 @@
         density_file = f'{datadir}/density.npy'
         density = np.load(density_file, allow_pickle=True)[selected_psrs]
 
-<<<<<<< HEAD
         self.density = np.nan_to_num(density, nan=-36.)
 
         self.cp_signals, self.red_signals = [], []
-=======
-        self.density = np.nan_to_num(density, nan=-36.)  # clean data
->>>>>>> a63dc9fc
 
     def add_signals(self,
                     signals: list[MethodType],
@@ -523,14 +384,9 @@
         for s in signals:
             if s.selected_psrs is None:
                 s.selected_psrs = self.pulsar_list
-<<<<<<< HEAD
 
             self.n_psrs = len(s.selected_psrs)  # save number of psrs
 
-=======
-            
-            # check if pulsars in signals are in density array
->>>>>>> a63dc9fc
             if not np.isin(s.selected_psrs, self.pulsar_list).all():
                 raise ValueError('Mismatch between density array pulsars and'
                                  'the pulsars you selected')
@@ -565,15 +421,9 @@
                                                    s.N_priors)))
                     else:
                         if len(s.psd_priors) > 1:
-<<<<<<< HEAD
-                            print("Sorry, ceffyl can't manage more than one"
-                                  " parameter if a parameter has size > 1")
-                            raise TypeError
-=======
                             raise TypeError("Sorry, ceffyl can't manage more" +
                                             " than one parameter if a " +
                                             "parameter has size > 1")
->>>>>>> a63dc9fc
                         else:
                             npsr = len(s.selected_psrs)
                             array = np.arange(id_irn+ii, id_irn+npsr*p.size)
@@ -684,15 +534,6 @@
         xs : NDArray
             proposed parameters
 
-<<<<<<< HEAD
-        transformed_priors = np.array(
-            [p.ppf(x) for p, x in zip(self.params, xs)]
-        )
-
-        return transformed_priors
-
-    def ln_likelihood(self, xs):
-=======
         Returns
         -------
         transformed_priors : NDArray
@@ -705,7 +546,6 @@
         return transformed_priors
 
     def ln_likelihood(self, xs: NDArray) -> np.float64:
->>>>>>> a63dc9fc
         """
         vectorised log likelihood function for PTMCMC to calculate logpdf of
         proposed values given KDE density array
@@ -764,11 +604,7 @@
         logpdf += np.log(self.db)  # integration infinitessimal
         return np.sum(logpdf)
 
-<<<<<<< HEAD
-    def initial_samples(self):
-=======
     def initial_samples(self) -> NDArray:
->>>>>>> a63dc9fc
         """
         A method to return an array of initial random samples for PTMCMC
 
