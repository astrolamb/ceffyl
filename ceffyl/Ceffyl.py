--- conflicted
+++ resolved
@@ -472,11 +472,7 @@
             return -np.inf
         else:
             logpdf = self.density[self._I, self._J, idx]
-<<<<<<< HEAD
             logpdf += np.log(self.db)  # integration infinitessimal
-=======
-            logpdf += np.log(self.db)
->>>>>>> 472d5979
             return np.sum(logpdf)
 
     """
