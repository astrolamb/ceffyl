--- conflicted
+++ resolved
@@ -483,7 +483,6 @@
         idx = np.searchsorted(self.binedges, logrho) - 1
 
         if (idx >= self.rho_grid.shape[0]).any():
-<<<<<<< HEAD
             return -np.inf
         
         idx[idx < 0] = 0  # if spectrum less than logrho, set to bottom boundary
@@ -497,14 +496,6 @@
 
         logpdf += np.log(self.db)  # integration infinitessimal
         return np.sum(logpdf)
-=======
-            raise IndexError('rho value above upper prior free spectrum prior boundary')
-            
-        else:
-            logpdf = self.density[self._I, self._J, idx]
-            logpdf += np.log(self.db)  # integration infinitessimal
-            return np.sum(logpdf)
->>>>>>> a2405502
 
     """
     def hist_ln_likelihood(self, xs):
