--- conflicted
+++ resolved
@@ -1,8 +1,8 @@
-################################################################################
+###############################################################################
 # ceffylGP
 # A script to fit trained GPs to PTA free spectrum
 # Author: William G. Lamb 2023
-################################################################################
+###############################################################################
 
 # imports
 import numpy as np
@@ -15,13 +15,11 @@
 from holodeck.gps import gp_utils
 from scipy.special import logsumexp
 from enterprise.signals import gp_priors
-<<<<<<< HEAD
-from scipy.interpolate import griddata, LinearNDInterpolator
+from scipy.interpolate import LinearNDInterpolator
 from scipy.spatial import Delaunay
-=======
-from scipy.integrate import griddata
->>>>>>> 5346ea92
-################################################################################
+###############################################################################
+
+
 class JumpProposal(object):
     """
     A class to propose jumps for parallel tempered swaps
@@ -258,14 +256,16 @@
                 param.get_logpdf(q[self.pmap[str(param)]]))
 
         return q, float(lqxy)
-
-################################################################################
+###############################################################################
+
+
 class ceffylGP():
     """
     A class to fit GP to PTA free spectrum via ceffyl
     """
-    def __init__(self, datadir, hyperparams, gp, gp_george, spectrum,
-                 Nfreqs=None, freq_idxs=None, log10_rho_priors=[-10, -6]):
+    def __init__(self, datadir, hyperparams, gp, gp_george, var_gp,
+                 var_gp_george, spectrum, Nfreqs=None, freq_idxs=None,
+                 log10_rho_priors=[-10, -6]):
         """
         Initialise the class
 
@@ -285,6 +285,8 @@
         self.hyperparams = hyperparams
         self.gp = gp
         self.gp_george = gp_george
+        self.var_gp = var_gp
+        self.var_gp_george = var_gp_george
         
         # create ceffyl object w/ Nfreq free spec
         ceffyl_pta = Ceffyl.ceffyl(datadir)
@@ -293,7 +295,7 @@
         log10_rho = parameter.Uniform(*log10_rho_priors, 
                                       size=Nfreqs)('log10_rho')
         gw = Ceffyl.signal(psd=models.free_spectrum, N_freqs=Nfreqs,
-                          params=[log10_rho], freq_idxs=freq_idxs)
+                           params=[log10_rho], freq_idxs=freq_idxs)
         ceffyl_pta = ceffyl_pta.add_signals([gw])
         self.ceffyl_pta = ceffyl_pta  # save ceffyl object
         
@@ -301,37 +303,38 @@
         self.freqs = ceffyl_pta.freqs[:Nfreqs]  # save frequencies
 
         # save rho grid
-        #rho_mask = (self.ceffyl_pta.rho_grid > log10_rho_priors[0] and 
+        # rho_mask = (self.ceffyl_pta.rho_grid > log10_rho_priors[0] and 
         #            self.ceffyl_pta.rho_grid < log10_rho_priors[1])
         rho_grid = self.ceffyl_pta.rho_grid
         self.rho_grid = np.repeat([rho_grid], repeats=Nfreqs,
-                                  axis=0) # save freespec probability grid
+                                  axis=0)  # save freespec probability grid
 
         # saving locations of constant hyperparams
         const_idx = np.where(np.array([hasattr(h, 'sample')
-                                       for h in hyperparams])==False)[0]
+                                       for h in hyperparams]) == False)[0]
         const_values = np.array([h.value for h
                                  in np.array(hyperparams)[const_idx]])
         self.const_idx, self.const_values = const_idx, const_values
         
         # locations of variable hyperparams
         self.hypervar_idx = np.where(np.array([hasattr(h, 'sample')
-                                               for h in hyperparams])==True)[0]
+                                               for h
+                                               in hyperparams]) == True)[0]
         self.hypervar = np.array(hyperparams)[self.hypervar_idx]
 
         # saving params that can be sampled (i.e. no constant values)
         self.params = list(self.hypervar)
 
-        self.ln_freespec = ceffyl_pta.density[0,:self.Nfreqs]
+        self.ln_freespec = ceffyl_pta.density[0, :self.Nfreqs]
         
         # saving parameter names
         env_names = [p.name for p in self.hypervar]
         self.param_names = env_names
 
-        gwb_spectra = np.array(spectrum['gwb'])[:,:Nfreqs]
+        gwb_spectra = np.array(spectrum['gwb'])[:, :Nfreqs]
         samples = np.array(spectrum['sample_params'])
 
-        nan_ind = np.any(np.isnan(gwb_spectra),axis=(1,2))
+        nan_ind = np.any(np.isnan(gwb_spectra), axis=(1, 2))
         self.gwb_spectra = gwb_spectra[~nan_ind]
         self.samples = samples[~nan_ind]
         
@@ -350,23 +353,25 @@
         etac = np.zeros(len(self.hyperparams))  # empty array
         etac[self.hypervar_idx] = x0
         etac[self.const_idx] = self.const_values
-        
-        ## Predict GP
+
+        # Predict GP
         hc, _, log10h2cf_sigma = gp_utils.hc_from_gp(self.gp_george,
-                                                     self.gp, etac)
-        log10h2cf_sigma = log10h2cf_sigma[:,1]  # uncertainty on log10h2cf
-
-        ## Convert Zero-Mean to Characteristic Strain Squared
+                                                     self.gp,
+                                                     self.var_gp_george,
+                                                     self.var_gp, etac)
+        log10h2cf_sigma = log10h2cf_sigma[:, 1]  # uncertainty on log10h2cf
+
+        # Convert Zero-Mean to Characteristic Strain Squared
         h2cf = hc**2
 
         # turn predicted h2cf to psd/T to log10_rho
-        psd =  h2cf/(12*np.pi**2 *
+        psd = h2cf/(12*np.pi**2 *
                      self.freqs**3 * self.Tspan)
-        log10_rho_gp = 0.5*np.log10(psd)[:,None]
+        log10_rho_gp = 0.5*np.log10(psd)[:, None]
 
         # propogate uncertainty from log10_h2cf to log10_rho
         # propogations cancel to get log10rho_sigma=log10h2cf_sigma/2 !!
-        log10rho_sigma = (0.5*log10h2cf_sigma)[:,None]
+        log10rho_sigma = (0.5*log10h2cf_sigma)[:, None]
 
         # compare GP predicted log10rho to log10rho grid using Gaussian
         ln_gaussian = -0.5 * (((self.rho_grid -
@@ -379,7 +384,7 @@
         dlog10rho = self.ceffyl_pta.rho_grid[1] - self.ceffyl_pta.rho_grid[0]
         ln_integrand = ln_freespec + ln_gaussian
         ln_integrand[1:-1] += np.log(2)
-        ln_like = logsumexp(ln_integrand, axis=1, b=0.5*dlog10rho)  # need to vectorise for pulsars
+        ln_like = logsumexp(ln_integrand, axis=1, b=0.5*dlog10rho)
 
         return np.sum(ln_like)  # return ln gaussian
     
@@ -393,15 +398,15 @@
         etac[self.hypervar_idx] = x0
         etac[self.const_idx] = self.const_values
         
-        ## Predict GP
+        # Predict GP
         log10_rho_pl = 0.5*np.log10(gp_priors.powerlaw(self.freqs, *x0,
-                                                       components=1))[:,None]
+                                                       components=1))[:, None]
         # uncertainty on log10h2cf
         log10h2cf_sigma = np.repeat(sigma, repeats=self.Nfreqs)
 
         # propogate uncertainty from log10_h2cf to log10_rho
         # propogations cancel to get log10rho_sigma=log10h2cf_sigma/2 !!
-        log10rho_sigma = (0.5*log10h2cf_sigma)[:,None]
+        log10rho_sigma = (0.5*log10h2cf_sigma)[:, None]
 
         # compare GP predicted log10rho to log10rho grid using Gaussian
         ln_gaussian = -0.5 * (((self.rho_grid -
@@ -413,7 +418,7 @@
         # basic integral over rho - need to trapesium rule!
         drho = self.ceffyl_pta.rho_grid[1] - self.ceffyl_pta.rho_grid[0]
         ln_integrand = ln_freespec + ln_gaussian + np.log(drho)
-        ln_like = logsumexp(ln_integrand, axis=1)  # need to vectorise for pulsars
+        ln_like = logsumexp(ln_integrand, axis=1)
 
         return np.sum(ln_like)  # return ln gaussian
 
@@ -427,40 +432,14 @@
         xs[self.hypervar_idx] = x0
         xs[self.const_idx] = self.const_values
         
-        # find distances to grid points, take closest
-<<<<<<< HEAD
-        #dist = np.sqrt(np.sum((self.samples - x0)**2, axis=1))
-        #idx = np.nanargmin(dist)
-        #idx = np.argsort(dist)[-1000:]
-        #intep = griddata(self.samples[idx],
-        #                 self.gwb_spectra[idx],
-        #                 x0)
-        
         interp = self.interpolator(x0)
-=======
-        dist = np.sqrt(np.sum((self.samples - xs)**2, axis=1))
-<<<<<<< HEAD
-        idx = np.nanargmin(dist)
->>>>>>> 5be823ce74c20475f27a4719ac002dc47b8e45df
-=======
-        #idx = np.nanargmin(dist)
-        idx = np.argsort(dist)[-12:]
-        intep = griddata(self.samples[idx],
-                         self.gwb_spectra[idx],
-                         x0)
->>>>>>> 5346ea92
         
         # find mean, sigma of spectra at these points
         #hc = np.median(self.gwb_spectra[idx], axis=1)
         #sigma_hc = np.std(self.gwb_spectra[idx], axis=1)
 
-<<<<<<< HEAD
         hc = np.median(interp, axis=2)
         sigma_hc = np.std(interp, axis=2)
-=======
-        hc = np.median(intep, axis=1)
-        sigma_hc = np.std(intep, axis=1)
->>>>>>> 5346ea92
         
         # turn predicted h2cf to psd/T to log10_rho
         psd =  hc**2/(12*np.pi**2 * self.freqs**3 * self.Tspan)
@@ -508,8 +487,8 @@
     """
     A class to quickly set-up ceffylGP and sample!
     """
-    def __init__(self, trainedGPdir, spectradir, ceffyldir, hyperparams,
-                 outdir, resume=True, Nfreqs=None, freq_idxs=None,
+    def __init__(self, trainedGP, trained_varGP, spectrafile, ceffyldir,
+                 hyperparams, outdir, resume=True, Nfreqs=None, freq_idxs=None,
                  log10_rho_priors=[-10., -5.9], jump=True, analysis_type='gp',
                  test_sigma=0.01):
         """
@@ -536,11 +515,11 @@
                            if test==True
         """
 
-        spectra = h5py.File(spectradir)  # open spectra file
+        spectra = h5py.File(spectrafile)  # open spectra file
 
         # Load trained GPs
-        if trainedGPdir is not None:
-            with open(trainedGPdir, "rb") as f:  # load GaussProc objects
+        if trainedGP is not None:
+            with open(trainedGP, "rb") as f:  # load GaussProc objects
                 gp_george = pickle.load(f)  # this is not a list of George objects
 
             # set up list of GP George objects
@@ -556,9 +535,27 @@
                 gp_george = gp_george[:Nfreqs]
                 gp = gp[:Nfreqs]
 
+        if trained_varGP is not None:
+            with open(trained_varGP, "rb") as f:  # load GaussProc objects
+                var_gp_george = pickle.load(f)  # this is not a list of George objects
+
+            # set up list of GP George objects
+            var_gp = gp_utils.set_up_predictions(spectra, var_gp_george)
+        else:
+            var_gp, var_gp_george = None, None
+
+        if var_gp is not None and var_gp_george is not None:
+            if Nfreqs is None:
+                var_gp_george = list(np.array(var_gp_george)[freq_idxs])
+                var_gp = list(np.array(var_gp)[freq_idxs])
+            else:
+                var_gp_george = var_gp_george[:Nfreqs]
+                var_gp = var_gp[:Nfreqs]
+
         # set up ceffylGP class
         ceffyl_gp = ceffylGP(ceffyldir, Nfreqs=Nfreqs, hyperparams=hyperparams,
-                             gp=gp, gp_george=gp_george, freq_idxs=freq_idxs,
+                             gp=gp, gp_george=gp_george, var_gp=var_gp,
+                             var_gp_george=var_gp_george, freq_idxs=freq_idxs,
                              log10_rho_priors=log10_rho_priors,
                              spectrum=spectra)
         self.ceffyl_gp = ceffyl_gp
@@ -579,7 +576,7 @@
             logl = ceffyl_gp.ln_likelihood_powerlaw_test
         elif analysis_type == 'holo_spectra':
             logl = ceffyl_gp.holospectrum_lnlikelihood
-        elif  analysis_type == 'gp':
+        elif analysis_type == 'gp':
             logl = ceffyl_gp.ln_likelihood
         else:
             print("Please choose between 'test', 'holo_spectra', and 'gp'\n")
@@ -652,9 +649,9 @@
 
     # set up sampler!
     sampler = ceffylGPSampler(trainedGPdir=trainedGPdir, spectradir=spectradir,
-                                ceffyldir=ceffyldir, hyperparams=hyperparams,
-                                Nfreqs=Nfreqs, outdir=outdir,
-                                analysis_type='holo_spectra', jump=True)
+                              ceffyldir=ceffyldir, hyperparams=hyperparams,
+                              Nfreqs=Nfreqs, outdir=outdir,
+                              analysis_type='holo_spectra', jump=True)
     
     print('Here are your parameters...\n')
     print(sampler.ceffyl_gp.param_names)
