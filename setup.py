--- conflicted
+++ resolved
@@ -14,12 +14,8 @@
     def run(self):
         install.run(self)
         # Install enterprise without dependencies
-<<<<<<< HEAD
         subprocess.check_output([sys.executable, '-m', 'pip', 'install',
-=======
-        subprocess.check_call([sys.executable, '-m', 'pip', 'install',
->>>>>>> 86a10d82
-                               '--no-deps', 'enterprise-pulsar'])
+                                 '--no-deps', 'enterprise-pulsar'])
 
 
 setup(
